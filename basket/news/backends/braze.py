--- conflicted
+++ resolved
@@ -51,11 +51,8 @@
     USERS_EXPORT_IDS = "/users/export/ids"
     USERS_TRACK = "/users/track"
     USERS_DELETE = "/users/delete"
-<<<<<<< HEAD
     SUBSCRIPTION_USER_STATUS = "/subscription/user/status"
-=======
     USERS_MIGRATE_EXTERNAL_ID = "/users/external_ids/rename"
->>>>>>> e6e2d551
 
 
 class BrazeInterface:
@@ -245,10 +242,10 @@
 
         return self._request(BrazeEndpoint.CAMPAIGNS_TRIGGER_SEND, data)
 
-<<<<<<< HEAD
     def get_user_subscriptions(self, external_id, email):
         """
         Get user's subscription groups and their status.
+
 
         https://www.braze.com/docs/api/endpoints/subscription_groups/get_list_user_subscription_groups/
 
@@ -263,6 +260,43 @@
         https://www.braze.com/docs/api/endpoints/user_data/post_user_track/
         """
         return self._request(BrazeEndpoint.USERS_TRACK, braze_user_data)
+
+    def migrate_external_id(self, migrations):
+        """
+        Migrate a user's external_id to a new value. 50 rename objects per request is the hard Braze limit.
+
+        If the migrations list has more than 50 objects, method will send multiple requests, each with <=50 objects.
+
+        https://www.braze.com/docs/api/endpoints/user_data/external_id_migration/post_external_ids_rename/#prerequisites
+
+        """
+
+        if not (isinstance(migrations, list) and all(isinstance(item, dict) for item in migrations)):
+            raise BrazeClientError("migrations must be a list of dictionaries")
+
+        results = []
+        errors = []
+
+        for i in range(0, len(migrations), 50):
+            chunk = migrations[i : i + 50]
+            rename_request = {"external_id_renames": chunk}
+            rename_response = self._request(BrazeEndpoint.USERS_MIGRATE_EXTERNAL_ID, rename_request)
+
+            external_ids = rename_response.get("external_ids", [])
+            rename_errors = rename_response.get("rename_errors", [])
+
+            if not external_ids:
+                raise BrazeNotFoundError("No external_ids found for migration.")
+
+            results.extend(external_ids)
+            errors.extend(rename_errors)
+
+        return {
+            "braze_collected_response": {
+                "external_ids": results,
+                "rename_errors": errors,
+            }
+        }
 
 
 class Braze:
@@ -433,44 +467,5 @@
 
         return braze_data
 
-=======
-    def migrate_external_id(self, migrations):
-        """
-        Migrate a user's external_id to a new value. 50 rename objects per request is the hard Braze limit.
-
-        If the migrations list has more than 50 objects, method will send multiple requests, each with <=50 objects.
-
-        https://www.braze.com/docs/api/endpoints/user_data/external_id_migration/post_external_ids_rename/#prerequisites
-
-        """
-
-        if not (isinstance(migrations, list) and all(isinstance(item, dict) for item in migrations)):
-            raise BrazeClientError("migrations must be a list of dictionaries")
-
-        results = []
-        errors = []
-
-        for i in range(0, len(migrations), 50):
-            chunk = migrations[i : i + 50]
-            rename_request = {"external_id_renames": chunk}
-            rename_response = self._request(BrazeEndpoint.USERS_MIGRATE_EXTERNAL_ID, rename_request)
-
-            external_ids = rename_response.get("external_ids", [])
-            rename_errors = rename_response.get("rename_errors", [])
-
-            if not external_ids:
-                raise BrazeNotFoundError("No external_ids found for migration.")
-
-            results.extend(external_ids)
-            errors.extend(rename_errors)
-
-        return {
-            "braze_collected_response": {
-                "external_ids": results,
-                "rename_errors": errors,
-            }
-        }
-
->>>>>>> e6e2d551
 
 braze = Braze(BrazeInterface(settings.BRAZE_BASE_API_URL, settings.BRAZE_API_KEY))