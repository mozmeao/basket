--- conflicted
+++ resolved
@@ -357,29 +357,8 @@
 @require_POST
 @csrf_exempt
 def subscribe(request):
-<<<<<<< HEAD
-    data = request.POST.dict()
-    newsletters = data.get("newsletters", None)
-    if not newsletters:
-        return HttpResponseJSON(
-            {
-                "status": "error",
-                "desc": "newsletters is missing",
-                "code": errors.BASKET_USAGE_ERROR,
-            },
-            400,
-        )
-
-    email = data.pop("email", None)
-    token = data.pop("token", None)
-
-    def handler(
-        email,
-        token,
-=======
     def handler(
         request,
->>>>>>> f614c459
         use_braze_backend=False,
         should_send_tx_messages=True,
         rate_limit_increment=True,
@@ -387,8 +366,6 @@
         pre_generated_token=None,
         pre_generated_email_id=None,
     ):
-<<<<<<< HEAD
-=======
         data = request.POST.dict()
         newsletters = data.get("newsletters", None)
         if not newsletters:
@@ -404,7 +381,6 @@
         email = data.pop("email", None)
         token = data.pop("token", None)
 
->>>>>>> f614c459
         if extra_metrics_tags is None:
             extra_metrics_tags = []
 
@@ -440,7 +416,6 @@
             metrics.incr("news.views.subscribe", tags=["info:email_blocked", *extra_metrics_tags])
             # don't let on there's a problem
             return HttpResponseJSON({"status": "ok"})
-<<<<<<< HEAD
 
         optin = data.pop("optin", "N").upper() == "Y"
         sync = data.pop("sync", "N").upper() == "Y"
@@ -495,65 +470,7 @@
     if settings.BRAZE_PARALLEL_WRITE_ENABLE:
         try:
             handler(
-                email,
-                token,
-=======
-
-        optin = data.pop("optin", "N").upper() == "Y"
-        sync = data.pop("sync", "N").upper() == "Y"
-
-        authorized = False
-        if optin or sync:
-            if is_authorized(request, email):
-                authorized = True
-
-        if optin and not authorized:
-            # for backward compat we just ignore the optin if
-            # no valid API key is sent.
-            optin = False
-
-        if sync:
-            if not authorized:
-                return HttpResponseJSON(
-                    {
-                        "status": "error",
-                        "desc": "Using subscribe with sync=Y, you need to pass a valid `api-key` or FxA OAuth Authorization.",
-                        "code": errors.BASKET_AUTH_ERROR,
-                    },
-                    401,
-                )
-
-        # NOTE this is not a typo; Referrer is misspelled in the HTTP spec
-        # https://www.w3.org/Protocols/rfc2616/rfc2616-sec14.html#sec14.36
-        if not data.get("source_url") and request.headers.get("Referer"):
-            # try to get it from referrer
-            metrics.incr("news.views.subscribe", tags=["info:use_referrer", *extra_metrics_tags])
-            data["source_url"] = request.headers["referer"]
-
-        return update_user_task(
-            request,
-            SUBSCRIBE,
-            data=data,
-            optin=optin,
-            sync=sync,
-            use_braze_backend=use_braze_backend,
-            should_send_tx_messages=should_send_tx_messages,
-            rate_limit_increment=rate_limit_increment,
-            extra_metrics_tags=extra_metrics_tags,
-            pre_generated_token=pre_generated_token,
-            pre_generated_email_id=pre_generated_email_id,
-        )
-
-    # We are doing parallel writes and want the token/email_id
-    # to be same in both CTMS and Braze so we eagerly generate them now.
-    pre_generated_token = generate_token()
-    pre_generated_email_id = generate_token()
-
-    if settings.BRAZE_PARALLEL_WRITE_ENABLE:
-        try:
-            handler(
                 request,
->>>>>>> f614c459
                 use_braze_backend=True,
                 should_send_tx_messages=False,
                 rate_limit_increment=False,
@@ -565,12 +482,7 @@
             sentry_sdk.capture_exception()
 
         return handler(
-<<<<<<< HEAD
-            email,
-            token,
-=======
             request,
->>>>>>> f614c459
             use_braze_backend=False,
             should_send_tx_messages=True,
             rate_limit_increment=True,
@@ -579,12 +491,7 @@
         )
     elif settings.BRAZE_ONLY_WRITE_ENABLE:
         return handler(
-<<<<<<< HEAD
-            email,
-            token,
-=======
             request,
->>>>>>> f614c459
             use_braze_backend=True,
             should_send_tx_messages=True,
             rate_limit_increment=True,
@@ -594,12 +501,7 @@
         )
     else:
         return handler(
-<<<<<<< HEAD
-            email,
-            token,
-=======
             request,
->>>>>>> f614c459
             use_braze_backend=False,
             should_send_tx_messages=True,
             rate_limit_increment=True,
